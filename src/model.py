import gc
import logging
import os
import sys
from logging import Logger, getLogger
from os.path import dirname, join
from typing import Literal, Tuple

import numpy as np
import torch
import torch.nn as nn
import torch.nn.functional as F
from tqdm import tqdm

ROOT_PATH = dirname(dirname(__file__))
sys.path.append(ROOT_PATH)

from src.deepvlab3plus import DeepLabv3_plus
from src.deepvlab3plus_resnet9 import DeepLabv3Plus_resnet9
from src.metrics import evaluate_f1, evaluate_metrics
from src.resnet import ResUnet
from src.utils import (AverageMeter, check_folder, get_device, plot_figures)
from src.io_operations import load_norm, read_yaml
import wandb
args = read_yaml(join(ROOT_PATH, "args.yaml"))

logger = getLogger("__main__")


def define_loader(orto_img:str, gt_lab:np.ndarray, size_crops:int, test=False) -> Tuple[np.ndarray, np.ndarray, np.ndarray, np.ndarray]:
    """Define how the image will be loaded to the model

    Parameters
    ----------
    orto_img : str
        The file path to the map image. The image was generated from remote sensing
    gt_lab : np.ndarray
        The 2D array with segmentation labels
    size_crops : int
        The borders from the image to cut
    test : bool, optional
        Define if it is loaded for testing, by default False

    Returns
    -------
    Tuple[np.ndarray, np.ndarray, np.ndarray, np.ndarray]
        - image :  np.ndarray
            The image from remote sensing with shape [row, col, bands]
        - coords : np.ndarray
            The positions in the image where the values are different of 0.
        - gt_lab : 
            The segmentation image with borders removed
        - gt_lab[gt_lab!=0]
            The position where the segmentation is different of 0.
    """

    if not test:
        image = load_norm(orto_img)
    
    gt_lab[:size_crops,:] = 0
    gt_lab[-size_crops:,:] = 0
    gt_lab[:,:size_crops] = 0
    gt_lab[:,-size_crops:] = 0

    coords = np.where(gt_lab!=0)
    coords = np.array(coords)
    coords = np.rollaxis(coords, 1, 0)

    if test:
        return None, coords, gt_lab, gt_lab[gt_lab!=0]
    
    return image, coords, gt_lab, gt_lab[gt_lab!=0]


def build_model(image_shape:list, 
                num_classes:int, 
                arch:Literal["resunet", "deeplabv3_resnet50", "deeplabv3+", "deeplabv3+_resnet9"], 
                pretrained:bool, 
                psize:int,
                dropout_rate:float)->nn.Module:
    """Build model according to architecture
    The architecture can be 'resunet' or 'deeplabv3_resnet50'
    The model can be either pretrained or randomly initialized

    Parameters
    ----------
    image_shape : list
        List with the shape of the input image.
    num_classes : int
        Num of unique classes in the dataset
    arch : str
        Architecture name to build the model
        The architecture can be 'resunet' or 'deeplabv3_resnet50'
    filters : list
        List of number of filters for each block of the model, if the model is resunet
    pretrained : bool
        If True, the model is loaded from pretrained weights available in pytorch hub
    psize : int
        Patch size
    dropout_rate : float
        Dropout rate for classification task

    Returns
    -------
    nn.Module
        Pytorch model with the specified architecture
    """


    # build model
    if arch == 'resunet':    # trained ResUnet from scratch
        model = ResUnet(
            channel=image_shape[0], 
            nb_classes = num_classes, 
            filters= [32, 32, 32, 32])

    # build model
    elif arch == "deeplabv3_resnet50":

        # use deeplabv3_resnet50 pretrained or randomly initialized
        if pretrained:
            # If is pretrained, the model is loaded from pretrained_models folder.
            # the weights model were downloaded from pytorch hub
            model_path = os.path.join(ROOT_PATH, 'pretrained_models', arch)

        else:
            # If is not pretrained, doesnt download/load model with pretrained weights
            model_path = os.path.join(ROOT_PATH, 'random_w_models', arch)


        if os.path.isdir(model_path):
            model_file = os.listdir(model_path)
            model = torch.load(os.path.join(model_path, model_file[0]))


        else:
            # If doesnt have the model, download from pytorch hub
            check_folder(model_path)
            
            if pretrained:
                weights = "DeepLabV3_ResNet50_Weights.COCO_WITH_VOC_LABELS_V1"

            else:
                weights = None

            model = torch.hub.load('pytorch/vision:v0.10.0', 
                                    arch, 
                                    weights = weights,
                                    pretrained = pretrained,
                                    aux_loss = True)
            
            torch.save(model, os.path.join(model_path,'model'))
        

        # modify initial conv and classfiers to the input image shape and num of classes
        model.backbone.conv1 = nn.Conv2d(
            in_channels = image_shape[0],
            out_channels= 64, 
            kernel_size=(7, 7), 
            stride=(2, 2), 
            padding=(3, 3), 
            bias=False
        )

        # Adding an auxiliar classifier for distance map task
        model.aux_classifier[4] = nn.Conv2d(
            in_channels = 256, 
            out_channels = 1, 
            kernel_size=(1, 1), 
            stride=(1, 1)
        )
        
        # modify classifier to the num of classes
        model.classifier[4] = nn.Sequential(
            nn.Dropout(p = dropout_rate),
            nn.Conv2d(
                in_channels = 256, 
                out_channels = num_classes, 
                kernel_size=(1, 1), 
                stride=(1, 1)
            )
        )
    
    elif arch == "deeplabv3+":
        model = DeepLabv3_plus(
            model_depth = 10,
            nb_class = num_classes,
            num_ch_1 = image_shape[0],
            psize = psize
        )


    elif arch == "deeplabv3+_resnet9":
        model = DeepLabv3Plus_resnet9(
            num_ch = image_shape[0],
            num_class = num_classes,
            psize = psize
        )
    
    else:
        raise ValueError(f"Unknown architecture {arch}.\nPlease choose among 'resunet' or 'deeplabv3_resnet50'")

    return model


def load_weights(model: nn.Module, checkpoint_file_path:str)-> nn.Module:
    """Load weights for model from checkpoint file
    If the checkpoint file doesnt exist, the model is loaded with random weights

    Parameters
    ----------
    model : nn.Module
        Pytorch builded model
    checkpoint_file_path : str
        Path to checkpoint file
    Returns
    -------
    nn.Module
        Pytorch model with loaded weights
    """
    DEVICE = get_device()

    # load weights
    if os.path.isfile(checkpoint_file_path):

        state_dict = torch.load(checkpoint_file_path, map_location=DEVICE)

        if "state_dict" in state_dict:
            state_dict = state_dict["state_dict"]
        
        # remove prefixe "module."
        state_dict = {k.replace("module.", ""): v for k, v in state_dict.items()}


        # Execute some verifications about the stat dict loaded from checkpoint
        for k, v in model.state_dict().items():
            
            if k not in list(state_dict):
                logger.info(f'key "{k}" could not be found in provided state dict')

            elif state_dict[k].shape != v.shape:
                logger.info(f'key "{k}" is of different shape in model and provided state dict')
                state_dict[k] = v
        

        # Set the model weights
        msg = model.load_state_dict(state_dict, strict=False)
        logger.info(f"Load pretrained model with msg: {msg}")

    
    else:
        logger.info("No pretrained weights found => training with random weights")
    
    return model



def categorical_focal_loss(input:torch.Tensor, target:torch.Tensor, gamma = 2) -> torch.Tensor:
    """Partial Categorical Focal Loss Implementation based on the paper 
    "Multi-task fully convolutional network for tree species
    mapping in dense forests using small training
    hyperspectral data"



    Parameters
    ----------
    input : torch.Tensor
        The output from ResNet Model without the classification layer 
        shape: (batch, class, image_height, image_width)

    target : torch.Tensor
        The ground_truth segmentation with index for each class
        shape: (batch, image_height, image_width)
    
    Returns
    -------
    torch.Tensor
        The loss for each pixel in image
        shape : (batch, image_height, image_width)
    """

    prob = F.softmax(input, dim = 1)
    log_prob = F.log_softmax(input, dim = 1)

    return F.nll_loss(
        ((1 - prob) ** gamma) * log_prob, 
        target=target,
        reduction = "none"
    )




def train(train_loader:torch.utils.data.DataLoader, 
          model:nn.Module, 
          optimizer:torch.optim.Optimizer, 
          epoch:int, 
          lr_schedule:np.ndarray, 
          lambda_weight:float, 
<<<<<<< HEAD
          figures_path:str):
=======
          figures_path:str=None,
          batch_norm_layer:bool = False):
>>>>>>> 51196f7b
    """Train model for one epoch

    Parameters
    ----------
    train_loader : torch.utils.data.DataLoader
        Data loader for training
    model : nn.Module
        Pytorch model
    optimizer : torch.optim.Optimizer
        Pytorch optimizer
    current_epoch : int
        Current epoch to update current learning rate 
    lr_schedule : np.array
        Learning rate schedule to update at each iteratio
    lambda_weight : float
        Weight for the auxiliary task
    figures_path : str
        Path to save sample figures 

    Returns
    -------
    tuple[int, float]
        Tuple with epoch and average loss
    """
    DEVICE = get_device()

    model.train()
    model.to(DEVICE)
    
    loss_avg = AverageMeter()
    
    # define functions
    soft = nn.Softmax(dim=1).to(DEVICE)
    sig = nn.Sigmoid().to(DEVICE)   

    # define losses
    # criterion = nn.NLLLoss(reduction='none').cuda()
    aux_criterion = nn.MSELoss(reduction='none').to(DEVICE)

    for it, (inp_img, depth, ref) in enumerate(tqdm(train_loader)):      

        # update learning rate
        iteration = epoch * len(train_loader) + it
        for param_group in optimizer.param_groups:
            param_group["lr"] = lr_schedule[iteration]

        # ============ forward pass and loss ... ============
        # compute model loss and output
        inp_img = inp_img.to(DEVICE, non_blocking=True)
        depth = depth.to(DEVICE, non_blocking=True)
        ref = ref.to(DEVICE, non_blocking=True)


        # create mask for the unknown pixels
        mask = torch.where(ref == 0, torch.tensor(0.0), torch.tensor(1.0))
        mask = mask.to(DEVICE, non_blocking=True)

        # ref data with the class id
        ref_copy = torch.where(mask > 0, torch.sub(ref, 1), 0)
        
        # Foward Passs
        out_batch = model(inp_img)
        
        loss1 = mask*categorical_focal_loss(out_batch["out"], ref_copy)

        loss2 = mask*aux_criterion(sig(out_batch['aux'])[:,0,:,:], depth)
        
        loss = (loss1 + lambda_weight*loss2)/2 
        loss = torch.sum(loss)/torch.sum(ref>0)

        # clear previous gradients, compute gradients of all variables wrt loss
        optimizer.zero_grad(set_to_none=True)
        loss.backward()
        
        # performs updates using calculated gradients
        optimizer.step()
        
        # update the average loss
        loss_avg.update(loss)

        wandb.log({"train/loss": loss})
        
        gc.collect()

        # Evaluate summaries only once in a while
        if it % 50 == 0:
            with torch.no_grad():
                summary_batch = evaluate_metrics(soft(out_batch['out']), ref)
            
            logger.info(
                "Epoch: [{0}][{1}]\t"
                "Loss {loss.val:.4f} ({loss.avg:.4f})\t"
                "Lr: {lr:.4f}".format(
                    epoch,
                    it,
                    loss=loss_avg,
                    lr=optimizer.param_groups[0]["lr"],
                )
            )
            logger.info(f"Accuracy:{summary_batch['Accuracy']}, avgF1:{summary_batch['avgF1']}")
            
        if it == 0 and figures_path is not None:
            # plot samples results for visual inspection
            with torch.no_grad():
                plot_figures(inp_img, 
                            ref, 
                            soft(out_batch['out']),
                            depth,
                            sig(out_batch['aux']),
                            figures_path,
                            epoch,
                            'train')

            
    return (epoch, float(loss_avg.avg))


def eval(val_loader:torch.utils.data.DataLoader, 
          model:nn.Module, 
        ) -> Tuple[float, float]:
    """Function to evaluate model based on f1 score

    Parameters
    ----------
    val_loader : torch.utils.data.DataLoader
        Dataloader with validation set
    model : nn.Module
        Model to evaluate

    Returns
    -------
    float
        Average f1 score of the evaluation
    """
    
    # Validation
    model.eval()

    DEVICE = get_device()

    f1_avg = AverageMeter()
    
    f1_by_class_avg = AverageMeter()

    soft = nn.Softmax(dim=1).to(DEVICE)

    with torch.no_grad():

        for (inp_img, depth, ref) in tqdm(val_loader):

            # ============ forward pass and loss ... ============
            # compute model loss and output
            inp_img = inp_img.to(DEVICE, non_blocking=True)

            # Foward Passs
            out_batch = model(inp_img)
            
            out_prob = soft(out_batch['out'])
            
            f1_macro = evaluate_f1(out_prob, ref, average="macro")
            f1_avg.update(f1_macro)
            
            f1_by_class = evaluate_f1(out_prob, ref, average=None)
            f1_by_class_avg.update(f1_by_class)
            

    return f1_avg.avg, f1_by_class_avg.avg



def save_checkpoint(last_checkpoint_path:str, model:nn.Module, optimizer:torch.optim.Optimizer, epoch:int, best_acc:float, count_early:int, is_iter_finished=False):
    """Save model checkpoint at last_checkpoint_path

    Parameters
    ----------
    last_checkpoint_path : str
        File path to save checkpoint
    model : nn.Module
        Pytorch model at the end of epoch
    optimizer : torch.optim.Optimizer
        Pytorch optimizer at the end of epoch
    epoch : int
        Current epoch
    best_val : float
        Best accuracy achieved so far
    """
    save_dict = {
        "epoch": epoch,
        "state_dict": model.state_dict(),
        "optimizer": optimizer.state_dict(),
        "is_iter_finished": is_iter_finished,
        "best_val": best_acc,
        "count_early": count_early,
    }
    torch.save(save_dict, last_checkpoint_path)<|MERGE_RESOLUTION|>--- conflicted
+++ resolved
@@ -298,12 +298,8 @@
           epoch:int, 
           lr_schedule:np.ndarray, 
           lambda_weight:float, 
-<<<<<<< HEAD
-          figures_path:str):
-=======
           figures_path:str=None,
           batch_norm_layer:bool = False):
->>>>>>> 51196f7b
     """Train model for one epoch
 
     Parameters
