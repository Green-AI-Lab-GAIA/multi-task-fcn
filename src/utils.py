import argparse
import ast
import errno
import gc
import os
import random
import warnings
from collections.abc import Iterable
from logging import CRITICAL, getLogger
from os.path import dirname, isdir, isfile, join
from typing import Tuple

import matplotlib.pyplot as plt
import numpy as np
import pandas as pd
import rasterio
import torch
import torch.distributed as dist
import yaml

plt.set_loglevel(level = 'critical')

FALSY_STRINGS = {"off", "false", "0"}
TRUTHY_STRINGS = {"on", "true", "1"}

ROOT_PATH = dirname(dirname(__file__))

def get_device():
    return torch.device("cuda:0" if torch.cuda.is_available() else "cpu")



def array2raster(path_to_save:str, array:np.ndarray, image_metadata:dict, dtype:str):
    """Save a NumPy array as a GeoTIFF file.

    Parameters
    ----------
    path_to_save : str
        The file path to save the array as a GeoTIFF file.
    array : np.ndarray
        The image array or tensor with the format `(band, height, width)` or `(height, width)`.
    image_metadata : dict
        Image metadata obtained from the `get_image_metadata` function.
    dtype : str
        Data type for the output GeoTIFF:
        - None: Use the same data type as specified in `image_metadata`.
        - 'byte': Use the same data type as in the input NumPy array.
        - Any other dtype compatible with the rasterio library.
    """
    
    # set data type to save.
    if dtype == None:
        RASTER_DTYPE = image_metadata['dtype']
    
    elif dtype.lower() == "byte": 
        RASTER_DTYPE = array.dtype

    else:
        RASTER_DTYPE = dtype.lower()


    # set number of band.
    if array.ndim == 2:
        BAND_NUM = 1
        HEIGHT = array.shape[0]
        WIDTH = array.shape[1]

    else:
        BAND_NUM = array.shape[0]
        HEIGHT = array.shape[1]
        WIDTH  = array.shape[2]


    with rasterio.open(
        fp = path_to_save,
        mode = "w",
        driver = image_metadata['driver'],
        height = HEIGHT,
        width = WIDTH,
        count = BAND_NUM,
        dtype = RASTER_DTYPE,
        crs = image_metadata['crs'],
        transform = image_metadata['transform']
    ) as writer:
        
        if BAND_NUM > 1:
            # Write each band
            for band in range(1, BAND_NUM + 1):
                writer.write(array[band - 1, :, :], band)
        
        elif BAND_NUM == 1:
            # write just on band
            writer.write(array, 1)
        
    


def add_padding_new(img:np.ndarray, psize:int, overl:float, const:int = 0) -> Tuple:
    """Add padding to the image based on overlap and psize(patches size)

    Parameters
    ----------
    img : np.ndarray
        The image with n bands from remote sensing
        The fomat : (row, col, bands)
    psize : int
        The patch size to cut the segment image into boxes
    overl : float
        The overlap value that will have between the patches

    const : int, optional
        Contant to fill the paddin, by default 0

    Returns
    -------
    Tuple
    - pad_img : Image with padding
    - stride : The distance between each patch center
    - step_row
    - step_col
    - absolute_overlap = overl*psize
    - k1 : Num of patches in row axis
    - k2 : Num of patches in col axis
        
    """

    try:
        bands, row, col = img.shape

    except:
        bands = 0
        row, col = img.shape
        
    # Percent of overlap between consecutive patches.
    # The overlap will be multiple of 2
    overlap = int(round(psize * overl))
    # overlap -= overlap % 2
    stride = psize - overlap

    # Add Padding to the image to match with the patch size and the overlap
    # row += overlap//2
    # col += overlap//2
    step_row = (stride - row % stride) % stride
    step_col = (stride - col % stride) % stride
    
    if bands > 0:
        npad_img = (
            (0,0), # padding to the band/channel axis
            (overlap//2, step_row+overlap), # padding to the row axis
            (overlap//2, step_col+overlap) # padding to the col axis
        )

    else:        
        npad_img = ((overlap//2, step_row+overlap), (overlap//2, step_col+overlap))  
        
    gc.collect()

    # padd with symetric (espelhado)
    pad_img = np.pad(img, npad_img, mode='constant', constant_values = const)

    gc.collect()
    
    # Number of patches: k1xk2
    k1, k2 = (row + step_row)//stride, (col+step_col)//stride
    print('Number of patches: %d' %(k1 * k2))

    return pad_img, stride, step_row, step_col, overlap, k1, k2


def extract_patches_coord(img_gt:np.ndarray, 
                          psize:int, 
                          stride:int, 
                          step_row:int, 
                          step_col:int,
                          overl:float) -> np.ndarray:
    """
    The array of poisition of patches that will be used to evaluate the model

    Parameters
    ----------
    img_gt : np.ndarray
        ground truth segmentation
    psize : int
        The patch size to cut the segment image into boxes
    stride : int
        
    step_row : int
        
    step_col : int
        
    overl : float
        Overlap rate with the overlap that will have between patches
        
    Returns
    -------
    np.ndarray
        The coordinates of the center of each patch
    """
    
    # add padding to gt raster
    img_gt, stride, step_row, step_col, overlap,_, _ = add_padding_new(img_gt, psize, overl)
    
    overlap = int(round(psize * overl))
    
    row, col = img_gt.shape
    
    unique_class = np.unique(img_gt[img_gt!=0])
    
    if stride == 1:
    
        coords = np.where(img_gt!=0)
        coords = np.array(coords)
        coords = np.rollaxis(coords, 1, 0)

    else:
        # loop over x,y coordinates and extract patches
        coord_list = list()
    
        for m in range(psize//2, row - step_row - overlap, stride): 
            for n in range(psize//2, col - step_col - overlap, stride):
                
                coord = [m,n]
                
                class_patch = np.unique(img_gt[m - psize//2: m + psize//2, n - psize//2 : n+psize//2])
                
                if len(class_patch) > 1 or class_patch[0] in unique_class:
                    
                    coord_list.append(coord)                    


        coords = np.array(coord_list)
    
    return coords



def plot_figures(img_mult:np.ndarray, ref:np.ndarray, pred:np.ndarray, depth:np.ndarray, dist, model_dir:str, epoch:int, set_name:str):
    """Plot a comparison between the reference, prediction and depth images.

    Parameters
    ----------
    img_mult : np.ndarray
        Batch of images from remote sensing.
        The shape is (batch, bands, height, width).
    ref : np.ndarray
        Batch of references segmentation images.
        The shape is (batch, height, width).
    pred : np.ndarray
        Batch of predicted segmentation images.
        The shape is (batch, classes, height, width).
    depth : np.ndarray
        Batch of depth maps.
        The shape is (batch, height, width).
        This image has reference distance map used as reference.
    dist : _type_
        Batch of predicted depth maps.
        The shape is (batch, height, width).
        This image has predicted distance map generated by the model.
    model_dir : str
        model directory to save the images.
    epoch : int
        Current epoch to set in the image name.
    set_name : str
        First name to set in images name.
    """

    if type(pred).__module__ != np.__name__:
        pred = pred.data.cpu().numpy()
        dist = dist.data.cpu().numpy()

    if type(img_mult).__module__ != np.__name__:
        img_mult = img_mult.data.cpu().numpy()
        ref = ref.data.cpu().numpy()
        depth = depth.data.cpu().numpy()
    
    # Load the first 5 images in the batch
    batch = 5
    
    if img_mult.shape[1] > 5:
        img_mult = img_mult[:batch,[5,3,2],:,:]

<<<<<<< HEAD
    if img_mult.shape[1] > 3:
        img_mult = img_mult[:batch,[5,3,2],:,:]
    
    else:
        img_mult = img_mult[:batch, :, :, :]

    img_mult = np.moveaxis(img_mult, 1, 3)
=======
    img_mult = np.moveaxis(img_mult,1,3)
>>>>>>> ceb95118

    ref = ref[:batch,:,:]
    pred_cl = np.argmax(pred[:batch,:,:,:],axis=1)+1
    pred_prob = np.amax(pred[:batch,:,:,:],axis=1)

    depth = depth[:batch,:,:]
    dist = dist[:batch,0,:,:]


    nrows = 6
    ncols = batch
    imgs = [img_mult, ref, pred_cl, pred_prob, depth, dist]
    
    getLogger('matplotlib').setLevel(level=CRITICAL)
    warnings.filterwarnings("ignore")

    fig, axes = plt.subplots(nrows=nrows, ncols=ncols, figsize=(batch, nrows))
    
    cont = 0
    cont_img = 0

    for ax in axes.flat:
        ax.set_axis_off()

        if cont==0:
            # Set image from remote sensing
            ax.imshow(imgs[cont][cont_img], interpolation='nearest')

        elif cont==1 or cont==2:
            # Set image from reference and predicted segmentation
            ax.imshow(imgs[cont][cont_img], cmap='Dark2', interpolation='nearest', vmin=0, vmax=8)

        elif cont==3:
            # Set probability generated by the model
            ax.imshow(imgs[cont][cont_img], cmap='OrRd', interpolation='nearest',vmin=0, vmax=1)

        else:
            # Set the reference depth map and the predicted depth map
            ax.imshow(imgs[cont][cont_img], interpolation='nearest',vmin=0, vmax=1)
        
        cont_img+=1

        if cont_img == ncols:
            cont+=1
            cont_img=0

    
    fig.subplots_adjust(bottom=0.1, top=0.9, left=0.1, right=0.8,
                        wspace=0.02, hspace=0.02)
    
    axes[0,0].set_title("Real Image")
    axes[1,0].set_title("Ground Truth Segmentation")
    axes[2,0].set_title("Predicted Segmentation")
    axes[3,0].set_title("Probability Map")
    axes[4,0].set_title("Ground Truth Depth")
    axes[5,0].set_title("Predicted Depth")

    plt.axis('off')
    plt.tight_layout()
    plt.savefig(os.path.join(model_dir, set_name + str(epoch) + '.png'), dpi = 300, format='png', bbox_inches = 'tight')
    plt.clf()
    plt.close()



def check_folder(folder_dir:str):
    """If the folder does not exist, create it.

    Parameters
    ----------
    folder_dir : str
        Folder directory.
    """
    if not os.path.exists(folder_dir):
        try:
            os.makedirs(folder_dir)
        except OSError as e:
            if e.errno != errno.EEXIST:
                raise


def bool_flag(s):
    """
    Parse boolean arguments from the command line.
    """
    if s.lower() in FALSY_STRINGS:
        return False
    
    elif s.lower() in TRUTHY_STRINGS:
        return True
    
    else:
        raise argparse.ArgumentTypeError("invalid value for a boolean flag")


def init_distributed_mode(args):
    """
    Initialize the following variables:
        - world_size
        - rank
    """

    args.is_slurm_job = "SLURM_JOB_ID" in os.environ

    if args.is_slurm_job:
        args.rank = int(os.environ["SLURM_PROCID"])
        args.world_size = int(os.environ["SLURM_NNODES"]) * int(
            os.environ["SLURM_TASKS_PER_NODE"][0]
        )
    else:
        # multi-GPU job (local or multi-node) - jobs started with torch.distributed.launch
        # read environment variables
        args.rank = int(os.environ["RANK"])
        args.world_size = int(os.environ["WORLD_SIZE"])

    # prepare distributed
    dist.init_process_group(
        backend="nccl",
        init_method=args.dist_url,
        world_size=args.world_size,
        rank=args.rank,
    )

    # set cuda device
    args.gpu_to_work_on = args.rank % torch.cuda.device_count()
    torch.cuda.set_device(args.gpu_to_work_on)
    return



def restart_from_checkpoint(ckp_paths:str, logger, run_variables:dict=None, **kwargs):
    """Load weights and hyperparameters from a checkpoint file in ckp_paths.
    If the checkpoint is not found, the model dont change run_variables and model state_dict

    Parameters
    ----------
    ckp_paths : str
        Path to the checkpoint file.
    logger : logging.Logger
        Logger to log the loading process.
    run_variables : dict, optional
        Hypertparameters to load from the checkpoint file, by default None

    """
    DEVICE = get_device()

    # look for a checkpoint in exp repository
    if isinstance(ckp_paths, list):
        
        for ckp_path in ckp_paths:
            
            if os.path.isfile(ckp_path):
                break


    else:
        ckp_path = ckp_paths


    if not os.path.isfile(ckp_path):
        logger.info("No checkpoint found.")
        return


    logger.info("Found checkpoint at {}".format(ckp_path))

    # open checkpoint file and load to GPU
    checkpoint = torch.load(ckp_path, map_location=DEVICE)


    # key is what to look for in the checkpoint file
    # value is the object to load
    # example: {'state_dict': model}
    for key, value in kwargs.items():

        if key in checkpoint and value is not None:
            try:
                msg = value.load_state_dict(checkpoint[key], strict=False)
                print(msg)


            except TypeError:
                msg = value.load_state_dict(checkpoint[key])

            logger.info("=> loaded {} from checkpoint '{}'".format(key, ckp_path))

            
        else:
            logger.warning("=> failed to load {} from checkpoint '{}'".format(key, ckp_path))


    # re load variable important for the run
    if run_variables is not None:

        for var_name in run_variables:

            if var_name in checkpoint:

                run_variables[var_name] = checkpoint[var_name]



def fix_random_seeds(seed=31):
    """
    Fix random seeds.
    """
    torch.manual_seed(seed)
    torch.cuda.manual_seed_all(seed)
    np.random.seed(seed)
    random.seed(seed)


class AverageMeter(object):
    """
    Computes and stores the average and current value
    Used to log loss and acc during training
    """

    def __init__(self):
        self.reset()

    def reset(self):
        self.val = 0
        self.avg = 0
        self.sum = 0
        self.count = 0

    def update(self, val, n=1):
        self.val = val
        self.sum += val * n
        self.count += n
        self.avg = self.sum / self.count



def read_tiff(tiff_file:str) -> np.ndarray:
    """Read tiff file and return a numpy array

    Parameters
    ----------
    tiff_file : str
        Path to the tiff file

    Returns
    -------
    np.ndarray
        Numpy array with the image

    Raises
    ------
    FileNotFoundError
        If the file is not found
    """
    
    # verify if file exist
    if not os.path.isfile(tiff_file):
        raise FileNotFoundError("File not found: {}".format(tiff_file))
    
    with rasterio.open(tiff_file) as src:
        image_tensor = src.read()

    # if the band num is 1, reshape to (height, width)
    if image_tensor.shape[0] == 1:
        return image_tensor.squeeze()
    
    # else return in the reshape to (band, height, width)
    else:
        return image_tensor


def get_image_metadata(tiff_file:str) -> dict:
    """Read a tiff file and get the meta relationed to this file

    Parameters
    ----------
    tiff_file : str
        Path to the tiff file

    Returns
    -------
    dict
        Dict with the following data:
            - driver
            - transform 
            - crs
            - dtype
            - width
            - height
            - count (bands)
    """
    with rasterio.open(tiff_file) as src:
        pass

    return src.meta



def load_norm(path, mask=[0], mask_indx = 0):
    """Read image from `path` divide all values by 255

    Parameters
    ----------
    path : str
        Path to load image
    mask : list, optional
        Deprecated, by default [0]
    mask_indx : int, optional
        Deprecated, by default 0

    Returns
    -------
    Image normalized
        Tensor image with the format [channels, row, cols]
    """
    image = read_tiff(path)

    if image.dtype != np.float32:
        image = np.float32(image)

    print("Image shape: ", image.shape, " Min value: ", image.min(), " Max value: ", image.max())
    if len(image.shape) < 3:
        image = np.expand_dims(image, 0)
    
    print("Before normalize, Min value: ", image.min(), " Max value: ", image.max())

    normalize(img = image)

    print("Normalize, Min value: ", image.min(), " Max value: ", image.max())

    return image

def filter_outliers(img, bins=10000, bth=0.01, uth=0.99, mask=[0], mask_indx=0):
    """
    Apply outlier filtering to image data using histogram-based thresholds.

    Parameters
    ----------
    img : numpy.ndarray
        The input image data with shape (bands, height, width).
    bins : int, optional
        The number of bins for histogram calculation. Default is 10000.
    bth : float, optional
        Lower threshold percentage for valid values. Default is 0.01.
    uth : float, optional
        Upper threshold percentage for valid values. Default is 0.99.
    mask : list or numpy.ndarray, optional
        Binary mask indicating regions of interest. Default is [0].
    mask_indx : int, optional
        Index of mask to use for outlier filtering. Default is 0.

    Returns
    -------
    numpy.ndarray
        Image data with outliers filtered within specified thresholds.

    Notes
    -----
    - NaN values are replaced with zeros before outlier filtering.
    - The function applies outlier filtering band-wise.
    - Use the mask parameter to specify regions for outlier filtering.
    - Outliers exceeding threshold values are clipped to the respective thresholds.
    """
    img[np.isnan(img)] = 0  # Filter NaN values.

    if len(mask) == 1:
        mask = np.zeros((img.shape[1:]), dtype='int64')

    for band in range(img.shape[0]):
        hist = np.histogram(img[:, :mask.shape[0], :mask.shape[1]][band, mask==mask_indx].ravel(), bins=bins)

        cum_hist = np.cumsum(hist[0]) / hist[0].sum()

        max_value = np.ceil(100 * hist[1][len(cum_hist[cum_hist < uth])]) / 100
        min_value = np.ceil(100 * hist[1][len(cum_hist[cum_hist < bth])]) / 100

        img[band, :,:,][img[band, :,:,] > max_value] = max_value
        img[band, :,:,][img[band, :,:,] < min_value] = min_value

    return img



def normalize(img:np.ndarray):
    """Normalize image inplace.
    Apply StandardScaler to image

    Parameters
    ----------
    img : np.ndarray
        Image array to normalize
        Shape: (BANDS, ROW, COL)
    """
    # iterate through channels and standardize
    for i in range(img.shape[0]):
        
        std = np.std(img[i], ddof=0)
        mean = np.mean(img[i])

        img[i] = (img[i]-mean)/std
    


def add_padding(img, psize, val = 0):
    '''
    DEPRECATED FUNCTION!
    Function to padding image
        input:
            patches_size: psize
            stride: stride
            img: image (row,col,bands)
    '''    

    try:
        bands, row, col = img.shape
    
    except:
        bands = 0
        row, col = img.shape
    
    if bands>0:
        npad_img = ((0,0), (psize//2+1, psize//2+1), (psize//2+1, psize//2+1))
        constant_values = val

    else:        
        npad_img = ((psize//2+1, psize//2+1), (psize//2+1, psize//2+1))
        constant_values = val

    pad_img = np.pad(img, npad_img, mode='constant', constant_values=constant_values)

    return pad_img


def oversamp(coords:np.ndarray, lab:np.ndarray, under = False) -> np.ndarray:
    """Sample the data to balance the classes

    Parameters
    ----------
    coords : np.ndarray
        The coordinates of the segmentation samples, where the values are non-zero
    lab : np.ndarray
        The segmentation labels, where the values are non-zero
    under : bool, optional
        Define if the sampling is under or over.

        True: under sampling based on the median of the classes,
        False: over sampling based on the max number of samples in a class, 

        by default False

    Returns
    -------
    np.ndarray
        The coordinates of the segmentation samples, where the values are non-zero.
        Theses coordinates are balanced based on the tree-type classes.
    """

    
    uniq, count = np.unique(lab, return_counts=True)

    if under:
        max_samp = int(np.median(count))

    else:
        max_samp = np.max(count)

    
    out_coords = np.zeros( (max_samp*len(uniq), 2), dtype='int64')
    

    for j in range(len(uniq)):

        lab_ind = np.where(lab == uniq[j]) 

        # If num of samples where the class is present is less than max_samp
        # then we need to oversample
        if len(lab_ind[0]) < max_samp:
            # Randomly select samples with replacement to match max_samp
            index = np.random.choice(lab_ind[0], max_samp, replace=True)
            # Add to output array
            out_coords[j*max_samp:(j+1)*max_samp,:] = coords[index]
            
        # If the number of samples where the class is present is the same as max_samp
        # then we don't need to oversample, just add the samples randomly to the output array
        else:
            # Randomly select samples without replacement
            index = np.random.choice(lab_ind[0], max_samp, replace=False)
            # Add to output array
            out_coords[j*max_samp:(j+1)*max_samp,:] = coords[index]

            
    return out_coords


class AttrDict(dict):
    """Dictionary with attributes
    The dictionary values can be accessed as attributes

    Examples
    --------
    >>> d = AttrDict({'a':1, 'b':2})
    >>> d.a
    1
    """
    def __init__(self, *args, **kwargs):

        super(AttrDict, self).__init__(*args, **kwargs)

        self.__dict__ = self



def read_yaml(yaml_path:str)->dict:
    """Get the yaml file and convert to dict

    Parameters
    ----------
    yaml_path : str
        Path to the yaml file

    Returns
    -------
    dict
        Dictionary with keys and values from the yaml file
    """
    with open(yaml_path, 'r') as stream:
        try:
            yaml_dict = yaml.safe_load(stream)
            yaml_attrdict = AttrDict()
            yaml_attrdict.update(yaml_dict)
        except yaml.YAMLError as exc:
            print(exc)
        
    # for each value try to convert to float
    for key in yaml_attrdict.keys():
        try:
            yaml_attrdict[key] = ast.literal_eval(yaml_attrdict[key])
        except:
            pass

    return yaml_attrdict


def save_yaml(data_dict:dict, yaml_path:str):
    
    data_to_save = data_dict.copy()

    # convert numpy metrics to python primitives
    for metric in data_to_save:
        
        if isinstance(data_to_save[metric], str):
            data_to_save[metric] = str(data_to_save[metric])

        elif isinstance(data_to_save[metric], Iterable):
            data_to_save[metric] = list(data_to_save[metric])
        
        elif isinstance(data_to_save[metric], float):
            data_to_save[metric] = float(data_to_save[metric])


    with open(yaml_path, 'w') as file:

            yaml.dump(data_to_save, file)


def fix_relative_paths(args:dict):
    """Add Root Path to relative paths

    Parameters
    ----------
    args : dict
        Args with file paths
    """
    for key in args.keys():

        if type(args[key]) == str:
            
            absolute_path = join(ROOT_PATH, args[key])

            if isfile(absolute_path) or isdir(absolute_path):

                args[key] = absolute_path




def load_args(yaml_path:str)->dict:
    """
    1. Load arguments saved on yaml file.
    2. Convert path inside the args to absolute path
    
    Parameters
    ----------
    yaml_path : str
        Path to yaml with args
    
    Returns:
    ----------
    dict:
        Arguments as dict
    """
    
    args = read_yaml(yaml_path)
    
    fix_relative_paths(args)    
    
    return args


def print_sucess(message:str):
    """Print success message in green color
    
    Parameters:
    ----------
    message: str
        Message to print
    """
    print("\033[92m {}\033[00m" .format(message))




class ParquetUpdater:
    def __init__(self, file_path):
        self.file_path = file_path

    def update(self, data):
        # Read the existing Parquet file
        try:
            existing_data = pd.read_parquet(self.file_path)
        except FileNotFoundError:
            # If the file doesn't exist, create a new DataFrame
            existing_data = pd.DataFrame(columns=data.keys())

        # Create a new DataFrame from the input data
        new_data = pd.DataFrame([data])

        # Concatenate the existing data with the new data
        updated_data = pd.concat([existing_data, new_data], ignore_index=True)

        # Write the updated data back to the Parquet file
        updated_data.to_parquet(self.file_path, index=False, engine='pyarrow', compression='snappy', partition_cols=None)



if __name__ == "__main__":
    from os.path import join
    file_path = "data.parquet"

    updater = ParquetUpdater(file_path)

    data1 = {'Name': 'Alice', 'Age': 25}
    data2 = {'Name': 'Bob', 'Age': 30}

    updater.update(data1)
    updater.update(data2)
    # array2raster("/home/luiz/multi-task-fcn/test_repo/image_float.tif", 
    #              image[:, 0:1000, 0:1000],
    #              image_metadata = meta,
    #              dtype = "Float32")
    
    # array2raster("/home/luiz/multi-task-fcn/test_repo/image_none.tif", 
    #              image[:, 0:1000, 0:1000],
    #              image_metadata = meta,
    #              dtype = "Float32")<|MERGE_RESOLUTION|>--- conflicted
+++ resolved
@@ -275,21 +275,19 @@
     
     # Load the first 5 images in the batch
     batch = 5
+
+    if img_mult.shape[1] > 3:
+        img_mult = img_mult[:batch,[5,3,2],:,:]
+    
+    else:
+        img_mult = img_mult[:batch, :, :, :]
+
+    img_mult = np.moveaxis(img_mult, 1, 3)
     
     if img_mult.shape[1] > 5:
         img_mult = img_mult[:batch,[5,3,2],:,:]
 
-<<<<<<< HEAD
-    if img_mult.shape[1] > 3:
-        img_mult = img_mult[:batch,[5,3,2],:,:]
-    
-    else:
-        img_mult = img_mult[:batch, :, :, :]
-
-    img_mult = np.moveaxis(img_mult, 1, 3)
-=======
     img_mult = np.moveaxis(img_mult,1,3)
->>>>>>> ceb95118
 
     ref = ref[:batch,:,:]
     pred_cl = np.argmax(pred[:batch,:,:,:],axis=1)+1
