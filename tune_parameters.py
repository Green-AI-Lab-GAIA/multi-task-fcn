import numpy as np
from tqdm import tqdm
import wandb
import torch
import time

from os.path import join, abspath, dirname

from evaluation import predict_network
from main import get_learning_rate_schedule, train_epochs
from src.deepvlab3 import DeepLabv3
from src.io_operations import get_image_metadata, read_tiff, read_yaml, save_yaml
from src.metrics import evaluate_metrics
from src.model import build_model, train, eval
from src.utils import check_folder, get_device, AttrDict
from src.dataset import DatasetForInference, DatasetFromCoord
from src.logger import create_logger
import argparse
import torch.backends.cudnn as cudnn
import yaml
import gc

logger = create_logger("tune_parameters", "tune_parameters.log")

DEVICE = get_device()

def train_epochs(config):

    SEGMENTATION_PATH = abspath(config.segmentation_path)
    DISTANCE_MAP_PATH = abspath(config.distance_map_path)
    ORTHOIMAGE_PATH = abspath(config.orthoimage_path)
    GROUND_TRUTH_TEST_PATH = abspath(config.ground_truth_test_path)
    
    GROUND_TRUTH_TEST = read_tiff(GROUND_TRUTH_TEST_PATH)
    
    current_time_seconds = time.time()
    
    wandb.log({"time": current_time_seconds})
    
    train_dataset = DatasetFromCoord(
        image_path=config.orthoimage_path,
        segmentation_path=config.segmentation_path,
        distance_map_path=config.distance_map_path,
        samples=config.samples,
        augment=config.augment,
        crop_size=config.size_crops,
        copy_paste_augmentation=config.copy_and_paste_augmentation
    )
    
    if config.standardize:
        train_dataset.standardize_image_channels()
    

    train_loader = torch.utils.data.DataLoader(
        train_dataset,
        batch_size=config.batch_size,
        num_workers=8,
        pin_memory=True,
        drop_last=True,
        shuffle=True,
    )

    # LOAD VALIDATION SET
    val_dataset = DatasetFromCoord(
        image_path=ORTHOIMAGE_PATH,
        segmentation_path=SEGMENTATION_PATH,
        distance_map_path=DISTANCE_MAP_PATH,
        samples=config.samples//3,
        augment=config.augment,
        crop_size=config.size_crops,
        copy_paste_augmentation=False
    )
    
    if config.standardize:
        val_dataset.standardize_image_channels()

    val_loader = torch.utils.data.DataLoader(
        val_dataset,
        batch_size = config.batch_size,
        num_workers = 8,
        pin_memory = True,
        drop_last = True,
        shuffle = True,
    )
    logger.info("Data loaded")

    orthoimage_meta = get_image_metadata(ORTHOIMAGE_PATH)
    ortho_image_shape = (orthoimage_meta["count"], orthoimage_meta["height"], orthoimage_meta["width"])
    
    ###### BUILD MODEL ########    
    model = DeepLabv3(
        in_channels = ortho_image_shape[0],
        num_classes = config.nb_class,
        pretrained = config.pretrained,
        dropout_rate = config.dropout_rate,
        batch_norm = config.batch_norm_layer,
    )
    logger.info("Model built")
    print(config.weight_decay)
    ###### BULD OPTMIZER #######
    optimizer = torch.optim.SGD(
        model.parameters(),
        lr=config.base_lr,
        momentum=0.9,
        weight_decay=config.weight_decay,
    )

    # define how the learning rate will be changed in the training process.
    lr_schedule = get_learning_rate_schedule(
        train_loader, 
        config.base_lr, 
        config.final_lr, 
        config.epochs, 
        config.warmup_epochs, 
        config.start_warmup
    )
    
    ######## TRAIN MODEL #########
    logger.info("Start training")
    cudnn.benchmark = True
    count_early = 0
    best_val = 0
    for epoch in range(0, config.epochs):
        logger.info(f"Epoch {epoch}")

        if count_early == config.patience:
            logger.info("Early stopping")
            break
        
        np.random.shuffle(train_loader.dataset.coords)
        np.random.shuffle(val_loader.dataset.coords)


        epoch, scores_tr = train(train_loader=train_loader, 
                                 model=model, 
                                 optimizer=optimizer, 
                                 epoch=epoch, 
                                 lr_schedule=lr_schedule, 
                                 figures_path=None, 
                                 lambda_weight=config.lambda_weight,
                                 )
        
        f1_avg, f1_by_class_avg = eval(val_loader, model)
        
        wandb.log({"f1_train_score": f1_avg})
        
        if (f1_avg - best_val) > config.early_stopping_threshold:
            
            best_val = f1_avg
            count_early = 0

        else:
            count_early += 1
    
    # free up cuda memory
    cudnn.benchmark = False
    torch.cuda.empty_cache()
    
    # free up memory
    del train_dataset, train_loader, val_dataset, val_loader
    gc.collect()
    
    ######### INFERENCE ##########
    logger.info("Start inference")
    for num, overlap in enumerate(config.overlap):
        
        logger.info(f"Inference with: {overlap}")
        
        test_dataset = DatasetForInference(
            ORTHOIMAGE_PATH,
            config.size_crops,
            overlap,
        )
        if config.standardize:
            test_dataset.standardize_image_channels()

        test_loader = torch.utils.data.DataLoader(
            test_dataset,
            batch_size=config.batch_size*4,
            num_workers=config.num_workers,
            pin_memory=True,
            drop_last=False,
            shuffle=False,
        )
        
        prob_map, pred_class, depth_map = predict_network(
            ortho_image_shape = ortho_image_shape,
            dataloader = test_loader,
            model = model,
            num_classes = config.nb_class,
            activation_aux_layer = config.activation_aux_layer,    
        )
        
<<<<<<< HEAD
        del pred_class, test_dataset, test_loader
=======
        del pred_class, depth_map, test_dataset, test_loader
>>>>>>> a104ea09
        
        torch.cuda.empty_cache()
        gc.collect()
        
        logger.info("Predictions done")
        
        if num == 0:
            prob_map_final = np.uint8(prob_map * np.float16(255)) // np.uint8(len(config.overlap))
            logger.info(f"Summed {num+1}º prediction. Overlap: {overlap}")
            del prob_map
            
        else:
            prob_map_final += np.uint8(prob_map * np.float16(255)) // np.uint8(len(config.overlap))
            logger.info(f"First prediction. Overlap: {overlap}")
            del prob_map
        
        gc.collect()
    
    logger.info("All Predictions done")
    
    logger.info("Computing class with highest probability")
    pred_class_final = np.argmax(prob_map_final, axis=-1)
    
    logger.info("Metrics evaluation")
    
    metrics_test = evaluate_metrics(pred_class_final, GROUND_TRUTH_TEST)

    wandb.log({"f1_score": metrics_test["avgF1"]})
    wandb.log({"precision": metrics_test["avgPre"]})
    wandb.log({"recall": metrics_test["avgRec"]})
    wandb.log({"accuracy": metrics_test["Accuracy"]})
    
    logger.info("Time spent")
    wandb.log({"time_spent": time.time() - current_time_seconds})
    logger.info(f"Time spent: {(time.time() - current_time_seconds)/60} minutes")
    
    logger.info("Save model")
    
    folder_to_save = join(dirname(__file__), "results", f"model_f1{metrics_test['avgF1']:06.1f}")
    check_folder(folder_to_save)
    
    torch.save(model.state_dict(), join(folder_to_save, "model.pth"))
    
    save_yaml(dict(config), join(folder_to_save, "config.yaml"))
               
    # free up cuda memory
    cudnn.benchmark = False
    torch.cuda.empty_cache()
    
    
def tune():

    with wandb.init():
        config = wandb.config
        train_epochs(config)
        

def sweep():
    
    logger.info(f"Sweep id: {SWEEP_ID}")
    
    wandb.agent(SWEEP_ID, function=tune, count=50, project="tune_parameters")


def test_code(sweep_config):
    # init wandb offline
    wandb.init(mode="disabled")
    
    config = AttrDict()
    for param, values in sweep_config['parameters'].items():
        if "value" in values:
            config[param] = values["value"]
        else:
            config[param] = values["values"][0]

    config["epochs"] = 1
    config["samples"] = 100
    config["size_crops"] = 256
    config["overlap"] = [0.1, 0.5]
    config["num_workers"] = 8
    
    config["orthoimage_path"] = "amazon_input_data/orthoimage/orthoimage.tif"
    config["distance_map_path"] = "amazon_input_data/distance_map/train_distance_map.tif"
    config["segmentation_path"] = "amazon_input_data/segmentation/train_set.tif"
    config["ground_truth_test_path"] = "amazon_input_data/segmentation/test_set.tif"
    
    train_epochs(config)
    

if __name__ == "__main__":  
    
    SWEEP_ID_FILE = "sweep_id.yaml"
    SWEEP_FILE = "tune_parameters.yaml"
    
    sweep_config = read_yaml(SWEEP_FILE)
    
    with open(SWEEP_ID_FILE, "r") as file:
        SWEEP_ID = yaml.safe_load(file)["SWEEP_ID"]
    
    try:
        wandb.agent(SWEEP_ID, function=tune, count=50, project="tune_parameters")
    
    
    except wandb.Error as e:
        
        SWEEP_ID = wandb.sweep(sweep_config, project="tune_parameters")
        
        # save sweep id
        with open(SWEEP_ID_FILE, "w") as file:
            yaml.dump({"SWEEP_ID": SWEEP_ID}, file)
            
        wandb.agent(SWEEP_ID, function=tune, count=50, project="tune_parameters")<|MERGE_RESOLUTION|>--- conflicted
+++ resolved
@@ -191,11 +191,7 @@
             activation_aux_layer = config.activation_aux_layer,    
         )
         
-<<<<<<< HEAD
-        del pred_class, test_dataset, test_loader
-=======
         del pred_class, depth_map, test_dataset, test_loader
->>>>>>> a104ea09
         
         torch.cuda.empty_cache()
         gc.collect()
