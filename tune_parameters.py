--- conflicted
+++ resolved
@@ -248,9 +248,5 @@
     
     # SWEEP_ID = wandb.sweep(sweep_config, project="tune_parameters")
     # print(SWEEP_ID)
-<<<<<<< HEAD
-    SWEEP_ID = "7942o9ns"
-=======
     SWEEP_ID = "iw33ssxx"
->>>>>>> 51196f7b
     wandb.agent(SWEEP_ID, function=tune, count=50, project="tune_parameters")